# Multi-Agent Knowledge Coordination Challenge

This repository contains a minimal implementation of a small multi-agent system. The example is inspired by the provided data challenge instructions.

Five simple agents coordinate to answer a single question about the usefulness of AI in diagnosing rare diseases. Each agent performs a single step and logs its actions. The process is orchestrated by the `run_swarm` function in `main.py`.

## Running

Execute the script with Python:

```bash
python3 main.py
```

It will print a JSON report containing the summary, pros, cons, and a log of each agent's actions.

Example output:

```json
{
  "summary": "AI shows promise in diagnosing rare diseases by analyzing large datasets and highlighting subtle patterns. However, its effectiveness depends on high-quality data and careful validation to avoid mistakes.",
  "pros": [
    "Scales expertise across many hospitals",
    "Finds patterns humans might miss"
  ],
  "cons": [
    "Requires high-quality labeled data",
    "Potential for false positives or misdiagnosis"
  ],
  "log": [
    {"agent": "TaskPlanner", "action": "Delegated task to Researcher"},
<<<<<<< HEAD
    {"agent": "Researcher", "output": [
      "AI can analyze large datasets of medical records to uncover rare disease patterns.",
      "Machine learning models have been used to assist doctors in diagnosing conditions with few existing cases.",
      "Access to specialized AI tools can be limited in under-resourced regions."
    ]},
    {"agent": "Analyst", "pros": [
      "Scales expertise across many hospitals",
      "Finds patterns humans might miss"
    ], "cons": [
      "Requires high-quality labeled data",
      "Potential for false positives or misdiagnosis"
    ]},
=======
    {"agent": "Researcher", "output": ["AI can analyze large datasets of medical records to uncover rare disease patterns.", "Machine learning models have been used to assist doctors in diagnosing conditions with few existing cases.", "Access to specialized AI tools can be limited in under-resourced regions."]},
    {"agent": "Analyst", "pros": ["Scales expertise across many hospitals", "Finds patterns humans might miss"], "cons": ["Requires high-quality labeled data", "Potential for false positives or misdiagnosis"]},
>>>>>>> f9928877
    {"agent": "Summarizer", "summary": "AI shows promise in diagnosing rare diseases by analyzing large datasets and highlighting subtle patterns. However, its effectiveness depends on high-quality data and careful validation to avoid mistakes."},
    {"agent": "Auditor", "action": "Compiled final report"}
  ]
}
<<<<<<< HEAD
```
=======
```
>>>>>>> f9928877
<|MERGE_RESOLUTION|>--- conflicted
+++ resolved
@@ -1,3 +1,4 @@
+# semant
 # Multi-Agent Knowledge Coordination Challenge
 
 This repository contains a minimal implementation of a small multi-agent system. The example is inspired by the provided data challenge instructions.
@@ -29,7 +30,6 @@
   ],
   "log": [
     {"agent": "TaskPlanner", "action": "Delegated task to Researcher"},
-<<<<<<< HEAD
     {"agent": "Researcher", "output": [
       "AI can analyze large datasets of medical records to uncover rare disease patterns.",
       "Machine learning models have been used to assist doctors in diagnosing conditions with few existing cases.",
@@ -42,16 +42,175 @@
       "Requires high-quality labeled data",
       "Potential for false positives or misdiagnosis"
     ]},
-=======
-    {"agent": "Researcher", "output": ["AI can analyze large datasets of medical records to uncover rare disease patterns.", "Machine learning models have been used to assist doctors in diagnosing conditions with few existing cases.", "Access to specialized AI tools can be limited in under-resourced regions."]},
-    {"agent": "Analyst", "pros": ["Scales expertise across many hospitals", "Finds patterns humans might miss"], "cons": ["Requires high-quality labeled data", "Potential for false positives or misdiagnosis"]},
->>>>>>> f9928877
     {"agent": "Summarizer", "summary": "AI shows promise in diagnosing rare diseases by analyzing large datasets and highlighting subtle patterns. However, its effectiveness depends on high-quality data and careful validation to avoid mistakes."},
     {"agent": "Auditor", "action": "Compiled final report"}
   ]
 }
-<<<<<<< HEAD
 ```
-=======
-```
->>>>>>> f9928877
+
+main.py
+New
++114
+-0
+
+# A simple implementation of the Multi-Agent Knowledge Coordination Challenge
+# This script defines minimal agent behaviors and uses a lightweight
+# `run_swarm` helper to coordinate them and produce a structured result.
+
+from __future__ import annotations
+
+from typing import Dict, List, Callable, Any
+
+from swarm.swarm import run_swarm
+
+
+# Agent function type
+AgentFn = Callable[[str, Dict[str, Any]], str]
+
+
+def task_planner(task: str, state: Dict[str, Any]) -> str:
+    """Break down the task and delegate to Researcher."""
+    log_entry = {
+        "agent": "TaskPlanner",
+        "action": "Delegated task to Researcher",
+    }
+    state.setdefault("log", []).append(log_entry)
+    state["current_task"] = task
+    return task
+
+
+def researcher(task: str, state: Dict[str, Any]) -> str:
+    """Return three mock facts about the topic."""
+    facts = [
+        "AI can analyze large datasets of medical records to uncover rare disease patterns.",
+        "Machine learning models have been used to assist doctors in diagnosing conditions with few existing cases.",
+        "Access to specialized AI tools can be limited in under-resourced regions.",
+    ]
+    state["facts"] = facts
+    state.setdefault("log", []).append({"agent": "Researcher", "output": facts})
+    return " ".join(facts)
+
+
+def analyst(_: str, state: Dict[str, Any]) -> str:
+    """Convert facts into pros and cons."""
+    facts = state.get("facts", [])
+    pros = [
+        "Scales expertise across many hospitals",
+        "Finds patterns humans might miss",
+    ]
+    cons = [
+        "Requires high-quality labeled data",
+        "Potential for false positives or misdiagnosis",
+    ]
+    state["pros"] = pros
+    state["cons"] = cons
+    state.setdefault("log", []).append({"agent": "Analyst", "pros": pros, "cons": cons})
+    return "analysis complete"
+
+
+def summarizer(_: str, state: Dict[str, Any]) -> str:
+    pros = state.get("pros", [])
+    cons = state.get("cons", [])
+    summary = (
+        "AI shows promise in diagnosing rare diseases by analyzing large datasets and highlighting subtle patterns. "
+        "However, its effectiveness depends on high-quality data and careful validation to avoid mistakes."
+    )
+    state["summary"] = summary
+    state.setdefault("log", []).append({"agent": "Summarizer", "summary": summary})
+    return summary
+
+
+def auditor(_: str, state: Dict[str, Any]) -> str:
+    log = state.get("log", [])
+    result = {
+        "summary": state.get("summary", ""),
+        "pros": state.get("pros", []),
+        "cons": state.get("cons", []),
+        "log": log,
+    }
+    state["result"] = result
+    # final log
+    state.setdefault("log", []).append({"agent": "Auditor", "action": "Compiled final report"})
+    return "audit complete"
+
+
+AGENT_FUNCS: Dict[str, AgentFn] = {
+    "TaskPlanner": task_planner,
+    "Researcher": researcher,
+    "Analyst": analyst,
+    "Summarizer": summarizer,
+    "Auditor": auditor,
+}
+
+
+AGENT_PERSONAS = {
+    "TaskPlanner": "You divide the task into subtasks and assign them. Start by passing it to Researcher.",
+    "Researcher": "You find 3 relevant facts about the topic from mock sources.",
+    "Analyst": "You review the facts and extract pros and cons.",
+    "Summarizer": "You write a concise summary of the analyst's findings.",
+    "Auditor": "You validate the process, log agent steps, and produce a final JSON report.",
+}
+
+TASK = "Is AI useful in diagnosing rare diseases? Create a brief summary with pros and cons."
+
+agents = list(AGENT_PERSONAS.keys())
+
+if __name__ == "__main__":
+    result = run_swarm(
+        task=TASK,
+        agents=agents,
+        personas=AGENT_PERSONAS,
+        max_turns=12,
+        verbose=True,
+        output_format="json",
+        agent_funcs=AGENT_FUNCS,
+    )
+    import json
+    print(json.dumps(result, indent=2))
+swarm/__init__.py
+
+No content
+swarm/swarm.py
+New
++39
+-0
+
+from typing import Dict, List, Any, Callable
+
+AgentFn = Callable[[str, Dict[str, Any]], str]
+
+
+def run_swarm(task: str, agents: List[str], personas: Dict[str, str], max_turns: int = 12,
+              verbose: bool = True, output_format: str = "json",
+              agent_funcs: Dict[str, AgentFn] | None = None) -> Dict[str, Any]:
+    """A very small stand-in for the OpenAI Swarm `run_swarm` helper.
+
+    Args:
+        task: The initial task for the agents.
+        agents: Ordered list of agent names.
+        personas: Mapping of agent names to persona descriptions.
+        max_turns: Unused; included for compatibility with the real API.
+        verbose: Whether to print progress messages.
+        output_format: Currently always 'json'.
+        agent_funcs: Optional mapping of agent names to callable functions. If
+            omitted, agents must implement their behavior elsewhere.
+
+    Returns:
+        The final state dictionary produced by the last agent.
+    """
+    if agent_funcs is None:
+        raise ValueError("agent_funcs mapping is required for this minimal stub")
+
+    state: Dict[str, Any] = {}
+    message = task
+    for agent_name in agents:
+        fn = agent_funcs.get(agent_name)
+        if not fn:
+            continue
+        if verbose:
+            print(f"[{agent_name}] processing...")
+        message = fn(message, state)
+
+    if verbose:
+        print("Final state:", state.get("result"))
+    return state.get("result", {})